"""
Generate samples of synthetic data sets or extract AFQ data
"""
from __future__ import absolute_import, division, print_function

import numpy as np
import os.path as op
import pandas as pd
from collections import namedtuple
from shutil import copyfile
<<<<<<< HEAD
from sklearn.datasets import make_classification, make_regression
=======
from sklearn.datasets._samples_generator import _generate_hypercube
>>>>>>> 75615275
from sklearn.preprocessing import StandardScaler
from sklearn.utils import check_random_state
from sklearn.utils import shuffle as util_shuffle

from .transform import AFQFeatureTransformer

__all__ = []


def registered(fn):
    __all__.append(fn.__name__)
    return fn


@registered
def load_afq_data(
    workdir,
    target_cols,
    binary_positives=None,
    fn_nodes="nodes.csv",
    fn_subjects="subjects.csv",
    scale_x=False,
    add_bias_feature=True,
):
    """Load AFQ data from CSV, transform it, return feature matrix and target

    Parameters
    ----------
    workdir : str
        Directory in which to find the AFQ csv files

    target_cols : list of strings
        List of column names in subjects csv file to use as target variables

    binary_positives : list or dict of string values, or None, default=None
        If supplied, use these values as the positive value in a binary
        classification problem. If this is a list, it must have the same
        length as `target cols`. If this is a dict, it must have a key
        for each item in `target_cols`. If None, do not use a binary mapping
        (e.g. for a regression problem).

    fn_nodes : str, default='nodes.csv'
        Filename for the nodes csv file.

    fn_subjects : str, default='subjects.csv'
        Filename for the subjects csv file.

    scale_x : bool, default=False
        If True, center each feature to have zero mean and scale it to have
        unit variance.

    add_bias_feature : bool, default=True
        If True, add a bias (i.e. intercept) feature to the feature matrix
        and return the bias index with the results.

    Returns
    -------
    collections.namedtuple
        namedtuple with fields:
        x - the feature matrix
        y - the target array
        groups - group indices for each feature group
        columns - multi-indexed columns of x
        bias_index - index of the bias feature column in x

    See Also
    --------
    transform.FeatureTransformer
    """
    workdir = op.abspath(workdir)
    fn_nodes = op.join(workdir, fn_nodes)
    fn_subjects = op.join(workdir, fn_subjects)

    nodes = pd.read_csv(fn_nodes)
    targets = pd.read_csv(fn_subjects, index_col="subjectID").drop(
        ["Unnamed: 0"], axis="columns"
    )

    y = targets[target_cols]

    if binary_positives is not None:
        if not isinstance(binary_positives, dict):
            binary_positives = {
                key: val for key, val in zip(target_cols, binary_positives)
            }

        for col in y.columns:
            y.loc[:, col] = y[col].map(lambda c: int(c == binary_positives[col])).values

    transformer = AFQFeatureTransformer()
    x, groups, columns, bias_index = transformer.transform(
        nodes, add_bias_feature=add_bias_feature
    )

    if scale_x:
        scaler = StandardScaler()
        x = scaler.fit_transform(x)
        x[:, bias_index] = 1.0

    AFQData = namedtuple("AFQData", "x y groups columns bias_index")

    return AFQData(x=x, y=y, groups=groups, columns=columns, bias_index=bias_index)


def make_group_classification(
    n_samples=100,
    n_groups=20,
    n_informative_groups=2,
    n_features_per_group=20,
    n_informative_per_group=2,
    n_redundant_per_group=2,
    n_repeated_per_group=0,
    n_classes=2,
    n_clusters_per_class=2,
    weights=None,
    flip_y=0.01,
    class_sep=1.0,
    hypercube=True,
    shift=0.0,
    scale=1.0,
    shuffle=True,
    useful_indices=False,
    random_state=None,
):
    """Generate a random n-class sparse group classification problem.

    This initially creates clusters of points normally distributed (std=1)
    about vertices of an ``n_informative``-dimensional hypercube with sides of
    length ``2*class_sep`` and assigns an equal number of clusters to each
    class. It introduces interdependence between these features and adds
    various types of further noise to the data.

    Prior to shuffling, ``X`` stacks a number of these primary "informative"
    features, "redundant" linear combinations of these, "repeated" duplicates
    of sampled features, and arbitrary noise for and remaining features.
    This method uses sklearn.datasets.make_classification to construct a
    giant unshuffled classification problem of size
    ``n_groups * n_features_per_group`` and then distributes the returned
    features to each group. It then optionally shuffles each group.

    Parameters
    ----------
    n_samples : int, optional (default=100)
        The number of samples.

    n_groups : int, optional (default=10)
        The number of feature groups.

    n_informative_groups : int, optional (default=2)
        The total number of informative groups. All other groups will be
        just noise.

    n_features_per_group : int, optional (default=20)
        The total number of features_per_group. These comprise `n_informative`
        informative features, `n_redundant` redundant features, `n_repeated`
        duplicated features and `n_features-n_informative-n_redundant-
        n_repeated` useless features drawn at random.

    n_informative_per_group : int, optional (default=2)
        The number of informative features_per_group. Each class is composed
        of a number of gaussian clusters each located around the vertices of a
        hypercube in a subspace of dimension `n_informative_per_group`. For
        each cluster, informative features are drawn independently from
        N(0, 1) and then randomly linearly combined within each cluster in
        order to add covariance. The clusters are then placed on the vertices
        of the hypercube.

    n_redundant_per_group : int, optional (default=2)
        The number of redundant features per group. These features are
        generated as random linear combinations of the informative features.

    n_repeated_per_group : int, optional (default=0)
        The number of duplicated features per group, drawn randomly from the
        informative and the redundant features.

    n_classes : int, optional (default=2)
        The number of classes (or labels) of the classification problem.

    n_clusters_per_class : int, optional (default=2)
        The number of clusters per class.

    weights : list of floats or None (default=None)
        The proportions of samples assigned to each class. If None, then
        classes are balanced. Note that if `len(weights) == n_classes - 1`,
        then the last class weight is automatically inferred.
        More than `n_samples` samples may be returned if the sum of `weights`
        exceeds 1.

    flip_y : float, optional (default=0.01)
        The fraction of samples whose class are randomly exchanged. Larger
        values introduce noise in the labels and make the classification
        task harder.

    class_sep : float, optional (default=1.0)
        The factor multiplying the hypercube size.  Larger values spread
        out the clusters/classes and make the classification task easier.

    hypercube : boolean, optional (default=True)
        If True, the clusters are put on the vertices of a hypercube. If
        False, the clusters are put on the vertices of a random polytope.

    shift : float, array of shape [n_features] or None, optional (default=0.0)
        Shift features by the specified value. If None, then features
        are shifted by a random value drawn in [-class_sep, class_sep].

    scale : float, array of shape [n_features] or None, optional (default=1.0)
        Multiply features by the specified value. If None, then features
        are scaled by a random value drawn in [1, 100]. Note that scaling
        happens after shifting.

    shuffle : boolean, optional (default=True)
        Shuffle the samples and the features.

    useful_indices : boolean, optional (default=False)
        If True, a boolean array indicating useful features is returned

    random_state : int, RandomState instance or None, optional (default=None)
        If int, random_state is the seed used by the random number generator;
        If RandomState instance, random_state is the random number generator;
        If None, the random number generator is the RandomState instance used
        by `np.random`.

    Returns
    -------
    X : array of shape [n_samples, n_features]
        The generated samples.
    y : array of shape [n_samples]
        The integer labels for class membership of each sample.
    groups : array of shape [n_features]
        The group number for each feature
    indices : array of shape [n_features]
        A boolean array indicating which features are useful. Returned only if `useful_indices` is True.

    Notes
    -----
    The algorithm is adapted from Guyon [1] and was designed to generate
    the "Madelon" dataset.

    References
    ----------
    .. [1] I. Guyon, "Design of experiments for the NIPS 2003 variable
           selection benchmark", 2003.

    See also
    --------
    make_classification: non-group-sparse version
    make_blobs: simplified variant
    make_multilabel_classification: unrelated generator for multilabel tasks
    """
    generator = check_random_state(random_state)

    total_features = n_groups * n_features_per_group
    total_informative = n_informative_groups * n_informative_per_group
    total_redundant = n_informative_groups * n_redundant_per_group
    total_repeated = n_informative_groups * n_repeated_per_group

    # Count features, clusters and samples
    if (
        n_informative_per_group + n_redundant_per_group + n_repeated_per_group
        > n_features_per_group
    ):
        raise ValueError(
            "Number of informative, redundant and repeated features per group"
            " must sum to less than the number of total features per group."
        )

    # Generate a big classification problem for the total number of features
    # The `shuffle` argument is False so that the feature matrix X has
    # features stacked in the order: informative, redundant, repeated, useless
    X, y = make_classification(
        n_samples=n_samples,
        n_features=total_features,
        n_informative=total_informative,
        n_redundant=total_redundant,
        n_repeated=total_repeated,
        n_classes=n_classes,
        n_clusters_per_class=n_clusters_per_class,
        weights=weights,
        flip_y=flip_y,
        class_sep=class_sep,
        hypercube=hypercube,
        shift=shift,
        scale=scale,
        shuffle=False,
        random_state=generator,
    )

    total_useful = total_informative + total_redundant + total_repeated
    idx = np.arange(total_features) < total_useful

    # Evenly distribute the first `n_informative_groups * n_features_per_group`
    # features into the first `n_informative_groups` groups
    n_info_grp_features = n_informative_groups * n_features_per_group
    idx_range = np.arange(n_info_grp_features)

    idx_map_consolidated_2_grouped = (
        np.concatenate(
            [np.arange(0, n_info_grp_features, n_informative_groups)]
            * n_informative_groups
        )
        + idx_range // n_features_per_group
    )

    X = np.concatenate(
        [X[:, idx_map_consolidated_2_grouped], X[:, n_info_grp_features:]], axis=1
    )

    if useful_indices:
        idx = np.concatenate(
            [idx[idx_map_consolidated_2_grouped], idx[n_info_grp_features:]]
        )

    if shuffle:
        # Randomly permute samples
        X, y = util_shuffle(X, y, random_state=generator)

        # Permute the groups, maintaining the order within them group_idx_map
        # maps feature indices to group indices. The group order is random
        # but all features in a single group are adjacent
        group_idx_map = np.concatenate(
            [
                np.ones(n_features_per_group, dtype=np.int32) * i
                for i in np.random.choice(
                    np.arange(n_groups), size=n_groups, replace=False
                )
            ]
        )

        permute_group_map = (
            np.concatenate(
                [
                    np.random.choice(
                        np.arange(n_features_per_group),
                        size=n_features_per_group,
                        replace=False,
                    )
                    for _ in range(n_groups)
                ]
            )
            + group_idx_map * n_features_per_group
        )

        X = X[:, permute_group_map]

        if useful_indices:
            idx = idx[permute_group_map]
    else:
        group_idx_map = np.concatenate(
            [np.ones(n_features_per_group, dtype=np.int32) * i for i in range(n_groups)]
        )

    X = np.ascontiguousarray(X)
    if useful_indices:
        return X, y, group_idx_map, idx
    else:
        return X, y, group_idx_map


def make_group_regression(
    n_samples=100,
    n_groups=20,
    n_informative_groups=5,
    n_features_per_group=20,
    n_informative_per_group=5,
    weights=None,
    effective_rank=None,
    noise=0.0,
    shift=0.0,
    scale=1.0,
    shuffle=False,
    useful_indices=False,
    coef=False,
    random_state=None,
):
    """Generate a sparse group regression problem.

    Prior to shuffling, ``X`` stacks a number of these primary "informative"
    features, and arbitrary noise for and remaining features.
    This method uses sklearn.datasets.make_regression to construct a
    giant unshuffled regression problem of size
    ``n_groups * n_features_per_group`` and then distributes the returned
    features to each group. It then optionally shuffles each group.

    Parameters
    ----------
    n_samples : int, optional (default=100)
        The number of samples.

    n_groups : int, optional (default=10)
        The number of feature groups.

    n_informative_groups : int, optional (default=2)
        The total number of informative groups. All other groups will be
        just noise.

    n_features_per_group : int, optional (default=20)
        The total number of features_per_group. These comprise `n_informative`
        informative features, and `n_features-n_informative` useless
        features drawn at random.

    n_informative_per_group : int, optional (default=2)
        The number of informative features_per_group that have a
        non-zero regression coefficient.

    weights : list of floats or None (default=None)
        The proportions of samples assigned to each class. If None, then
        classes are balanced. Note that if `len(weights) == n_classes - 1`,
        then the last class weight is automatically inferred.
        More than `n_samples` samples may be returned if the sum of `weights`
        exceeds 1.

    effective_rank : int or None, optional (default=None)
        If not None, provides the number of singular vectors to explain the
        input data.

    noise : float, optional (default=0.0)
         The standard deviation of the gaussian noise applied to the output.

    shift : float, array of shape [n_features] or None, optional (default=0.0)
        Shift features by the specified value. If None, then features
        are shifted by a random value drawn in [-class_sep, class_sep].

    scale : float, array of shape [n_features] or None, optional (default=1.0)
        Multiply features by the specified value. If None, then features
        are scaled by a random value drawn in [1, 100]. Note that scaling
        happens after shifting.

    shuffle : boolean, optional (default=False)
        Shuffle the samples and the features.
        # TODO

    useful_indices : boolean, optional (default=False)
        If True, a boolean array indicating useful features is returned

    coef : boolean, optional (default=False)
        If True, returns coefficient values used to generate samples via
        sklearn.datasets.make_regression.

    random_state : int, RandomState instance or None, optional (default=None)
        If int, random_state is the seed used by the random number generator;
        If RandomState instance, random_state is the random number generator;
        If None, the random number generator is the RandomState instance used
        by `np.random`.

    Returns
    -------
    X : array of shape [n_samples, n_features]
        The generated samples.
    y : array of shape [n_samples]
        The integer labels for class membership of each sample.
    groups : array of shape [n_features]
        The group number for each feature
<<<<<<< HEAD
    coef : array of shape [n_features]
        A numpy array containing true regression coefficient values. Returned only if `coef` is True.
=======
    indices : array of shape [n_features]
        A boolean array indicating which features are useful. Returned only if `useful_indices` is True.
>>>>>>> 75615275

    Notes
    -----
    The algorithm is adapted from Guyon [1] and was designed to generate
    the "Madelon" dataset.

    References
    ----------
    .. [1] I. Guyon, "Design of experiments for the NIPS 2003 variable
           selection benchmark", 2003.

    See also
    --------
    make_regression: non-group-sparse version
    """
    generator = check_random_state(random_state)

    total_features = n_groups * n_features_per_group
    total_informative = n_informative_groups * n_informative_per_group

    if coef:
        X, y, reg_coefs = make_regression(
            n_samples=n_samples,
            n_features=total_features,
            n_informative=total_informative,
            effective_rank=effective_rank,
            bias=0.0,
            noise=noise,
            shuffle=False,
            coef=True,
            random_state=generator,
        )
    else:
        X, y = make_regression(
            n_samples=n_samples,
            n_features=total_features,
            n_informative=total_informative,
            effective_rank=effective_rank,
            bias=0.0,
            noise=noise,
            shuffle=False,
            coef=False,
            random_state=generator,
        )

    # Evenly distribute the first `n_informative_groups * n_features_per_group`
    # features into the first `n_informative_groups` groups
    n_info_grp_features = n_informative_groups * n_features_per_group
    idx_range = np.arange(n_info_grp_features)

    idx_map_consolidated_2_grouped = (
        np.concatenate(
            [np.arange(0, n_info_grp_features, n_informative_groups)]
            * n_informative_groups
        )
        + idx_range // n_features_per_group
    )

    X = np.concatenate(
        [X[:, idx_map_consolidated_2_grouped], X[:, n_info_grp_features:]], axis=1
    )

    group_idx_map = np.concatenate(
        [np.ones(n_features_per_group, dtype=np.int32) * i for i in range(n_groups)]
    )

    if coef:
        reg_coefs = np.concatenate(
            [reg_coefs[idx_map_consolidated_2_grouped], reg_coefs[n_info_grp_features:]]
        )

    # Randomly permute samples and features
    if shuffle:
        X, y = util_shuffle(X, y, random_state=generator)

        indices = np.arange(total_features)
        generator.shuffle(indices)
        X[:, :] = X[:, indices]
        reg_coefs = reg_coefs[indices]

<<<<<<< HEAD
    X = np.ascontiguousarray(X)
    if coef:
        return X, y, group_idx_map, reg_coefs
=======
    if useful_indices:
        return X, y, group_idx_map, idx
>>>>>>> 75615275
    else:
        return X, y, group_idx_map


@registered
def output_beta_to_afq(
    beta_hat,
    columns,
    workdir_in,
    workdir_out,
    fn_nodes_in="nodes.csv",
    fn_subjects_in="subjects.csv",
    fn_nodes_out="nodes.csv",
    fn_subjects_out="subjects.csv",
    scale_beta=False,
):
    """Load AFQ data from CSV, transform it, return feature matrix and target

    Parameters
    ----------
    workdir_in : str
        Directory in which to find the input AFQ csv files

    workdir_out : str
        Directory in which to save the output AFQ csv files

    fn_nodes_in : str, default='nodes.csv'
        Filename for the input nodes csv file.

    fn_subjects_in : str, default='subjects.csv'
        Filename for the input subjects csv file.

    fn_nodes_out : str, default='nodes.csv'
        Filename for the output nodes csv file.

    fn_subjects_out : str, default='subjects.csv'
        Filename for the output subjects csv file.

    scale_beta : bool, default=False
        If True, scale the beta coefficients to have the same mean and
        variance as other values for the same metric and tract.

    Returns
    -------
    collections.namedtuple
        namedtuple with fields:
        nodes_file - output nodes csv file path
        subjects_file - output subjects csv file path
    """
    workdir_in = op.abspath(workdir_in)
    fn_nodes_in = op.join(workdir_in, fn_nodes_in)
    fn_subjects_in = op.join(workdir_in, fn_subjects_in)

    workdir_out = op.abspath(workdir_out)
    fn_nodes_out = op.join(workdir_out, fn_nodes_out)
    fn_subjects_out = op.join(workdir_out, fn_subjects_out)

    if op.samefile(workdir_in, workdir_out):
        raise ValueError(
            "output directory equals input directory, please "
            "output to a different directory to avoid "
            "overwriting your files."
        )

    df_nodes = pd.read_csv(fn_nodes_in)

    df_beta = pd.DataFrame(columns=columns)
    df_beta.loc["value"] = beta_hat
    df_beta = df_beta.transpose()
    df_beta = df_beta.unstack(level="metric")
    df_beta.columns = [t[-1] for t in df_beta.columns]
    df_beta.reset_index(inplace=True)
    df_beta["subjectID"] = "beta_hat"
    df_beta = df_beta[df_nodes.columns]

    if scale_beta:
        # For each tract-metric scale the beta_hat values to have the
        # same mean and standard deviation as the subjects' tract-metric
        # values. Suppose we have beta values given by x_i with mean `b_mean`
        # and standard deviation `b_std` and we want to arrive at a similar
        # set with mean `f_mean` and standard deviation `f_std`:
        #     y_i = f_mean + (x_i - b_mean) * f_std / b_std
        for tract in df_nodes["tractID"].unique():
            f_mean = (
                df_nodes.drop(["tractID", "subjectID", "nodeID"], axis="columns")
                .loc[df_nodes["tractID"] == tract]
                .mean()
            )

            f_std = (
                df_nodes.drop(["tractID", "subjectID", "nodeID"], axis="columns")
                .loc[df_nodes["tractID"] == tract]
                .std()
            )

            b_mean = (
                df_beta.drop(["tractID", "subjectID", "nodeID"], axis="columns")
                .loc[df_beta["tractID"] == tract]
                .mean()
            )

            b_std = (
                df_beta.drop(["tractID", "subjectID", "nodeID"], axis="columns")
                .loc[df_beta["tractID"] == tract]
                .std()
            )

            metrics = b_mean.index
            df_beta.loc[df_beta["tractID"] == tract, metrics] = f_mean + (
                df_beta.loc[df_beta["tractID"] == tract, metrics] - b_mean
            ) * f_std.divide(b_std).replace([np.inf, -np.inf], 1)

    df_nodes = pd.concat([df_nodes, df_beta], axis="rows", ignore_index=True)
    df_nodes.to_csv(fn_nodes_out, index=False)

    df_subjects = pd.read_csv(fn_subjects_in, index_col=0)
    subject_row = {key: "" for key in df_subjects.columns}
    subject_row["subjectID"] = "beta_hat"
    df_subjects.loc[len(df_subjects)] = subject_row
    df_subjects.to_csv(fn_subjects_out, index=True)

    fn_streamlines_in = op.join(workdir_in, "streamlines.json")
    fn_streamlines_out = op.join(workdir_out, "streamlines.json")
    copyfile(fn_streamlines_in, fn_streamlines_out)

    fn_params_in = op.join(workdir_in, "params.json")
    fn_params_out = op.join(workdir_out, "params.json")
    copyfile(fn_params_in, fn_params_out)

    OutputFiles = namedtuple("OutputFiles", "nodes_file subjects_file")

    return OutputFiles(nodes_file=fn_nodes_out, subjects_file=fn_subjects_out)<|MERGE_RESOLUTION|>--- conflicted
+++ resolved
@@ -8,11 +8,8 @@
 import pandas as pd
 from collections import namedtuple
 from shutil import copyfile
-<<<<<<< HEAD
+
 from sklearn.datasets import make_classification, make_regression
-=======
-from sklearn.datasets._samples_generator import _generate_hypercube
->>>>>>> 75615275
 from sklearn.preprocessing import StandardScaler
 from sklearn.utils import check_random_state
 from sklearn.utils import shuffle as util_shuffle
@@ -465,13 +462,8 @@
         The integer labels for class membership of each sample.
     groups : array of shape [n_features]
         The group number for each feature
-<<<<<<< HEAD
     coef : array of shape [n_features]
         A numpy array containing true regression coefficient values. Returned only if `coef` is True.
-=======
-    indices : array of shape [n_features]
-        A boolean array indicating which features are useful. Returned only if `useful_indices` is True.
->>>>>>> 75615275
 
     Notes
     -----
@@ -552,14 +544,9 @@
         X[:, :] = X[:, indices]
         reg_coefs = reg_coefs[indices]
 
-<<<<<<< HEAD
     X = np.ascontiguousarray(X)
     if coef:
         return X, y, group_idx_map, reg_coefs
-=======
-    if useful_indices:
-        return X, y, group_idx_map, idx
->>>>>>> 75615275
     else:
         return X, y, group_idx_map
 
